--- conflicted
+++ resolved
@@ -113,14 +113,7 @@
      * 
      * In strict mode, will throw a {@link ServiceNotFoundError}.
      */
-    public resolve<T extends Injectable>(
-        ctor: ClassType<T>, 
-        strict = true
-    ): T|undefined {
-<<<<<<< HEAD
-=======
-        
->>>>>>> 3d8287e2
+    public resolve<T extends Injectable>(ctor: ClassType<T>, strict = true): T|undefined {
         if (!this.compiled) {
             throw new ContainerNotResolvedError();
         }
